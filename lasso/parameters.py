import os
from .logger import WranglerLogger


from pyproj import CRS


def get_base_dir(lasso_base_dir=os.getcwd()):
    d = lasso_base_dir
    for i in range(3):
        if "metcouncil_data" in os.listdir(d):

            WranglerLogger.info("Lasso base directory set as: {}".format(d))
            return d
        d = os.path.dirname(d)

    msg = "Cannot find Lasso base directory from {}, please input using keyword in parameters: `lasso_base_dir =` ".format(
        lasso_base_dir
    )
    WranglerLogger.error(msg)
    raise (ValueError(msg))


class Parameters:
    """A class representing all the parameters defining the networks
    including time of day, categories, etc.

    Parameters can be set at runtime by initializing a parameters instance
    with a keyword argument setting the attribute.  Parameters that are
    not explicitly set will use default parameters listed in this class.
    .. highlight:: python

    Attr:
        time_period_to_time (dict): Maps time period abbreviations used in
            Cube to time of days used on gtfs and highway network standard
            Default:
            ::
                {
                    "EA": ("3:00", "6:00"),
                    "AM": ("6:00, "10:00"),
                    "MD": ("10:00", "15:00"),
                    "PM": ("15:00", "19:00"),
                    "EV": ("19:00", "3:00"),
                }
        cube_time_periods (dict):  Maps cube time period numbers used in
            transit line files to the time period abbreviations in time_period_to_time
            dictionary.
            Default:
            ::
                {"1": "EA", "2": "AM", "3": "MD", "4": "PM", "5": "EV"}
        categories (dict): Maps demand category abbreviations to a list of
            network categories they are allowed to use.
            Default:
            ::
                {
                    # suffix, source (in order of search)
                    "sov": ["sov", "default"],
                    "hov2": ["hov2", "default", "sov"],
                    "hov3": ["hov3", "hov2", "default", "sov"],
                    "truck": ["trk", "sov", "default"],
                }
        properties_to_split (dict): Dictionary mapping variables in standard
            roadway network to categories and time periods that need to be
            split out in final model network to get variables like LANES_AM.
            Default:
            ::
                {
                    "lanes": {
                        "v": "lanes",
                        "time_periods": self.time_periods_to_time
                    },
                    "ML_lanes": {
                        "v": "ML_lanes",
                        "time_periods": self.time_periods_to_time
                    },
                    "use": {
                        "v": "use",
                        "time_periods": self.time_periods_to_time
                    },
                }

        county_shape (str): File location of shapefile defining counties.
            Default:
            ::
                r"metcouncil_data/county/cb_2017_us_county_5m.shp"

        county_variable_shp (str): Property defining the county n ame in
            the county_shape file.
            Default:
            ::
                NAME
        lanes_lookup_file (str): Lookup table of number of lanes for different data sources.
            Default:
            ::
                r"metcouncil_data/lookups/lanes.csv"
        centroid_connect_lanes (int): Number of lanes for centroid connectors.
            Default:
            ::
                1
        mpo_counties (list): list of county names within MPO boundary.
            Default:
            ::
                [
                    "ANOKA",
                    "DAKOTA",
                    "HENNEPIN",
                    "RAMSEY",
                    "SCOTT",
                    "WASHINGTON",
                    "CARVER",
                ]

        taz_shape (str):
            Default:
            ::
                r"metcouncil_data/TAZ/TAZOfficialWCurrentForecasts.shp"
        taz_data (str):
            Default:
            ::
                ??
        highest_taz_number (int): highest TAZ number in order to define
            centroid connectors.
            Default:
            ::
                3100

        output_variables (list): list of variables to output in final model
            network.
            Default:
            ::
                [
                    "model_link_id",
                    "link_id",
                    "A",
                    "B",
                    "shstGeometryId",
                    "distance",
                    "roadway",
                    "name",
                    "roadway_class",
                    "bike_access",
                    "walk_access",
                    "drive_access",
                    "truck_access",
                    "trn_priority_EA",
                    "trn_priority_AM",
                    "trn_priority_MD",
                    "trn_priority_PM",
                    "trn_priority_EV",
                    "ttime_assert_EA",
                    "ttime_assert_AM",
                    "ttime_assert_MD",
                    "ttime_assert_PM",
                    "ttime_assert_EV",
                    "lanes_EA",
                    "lanes_AM",
                    "lanes_MD",
                    "lanes_PM",
                    "lanes_EV",
                    "price_sov_EA",
                    "price_hov2_EA",
                    "price_hov3_EA",
                    "price_truck_EA",
                    "price_sov_AM",
                    "price_hov2_AM",
                    "price_hov3_AM",
                    "price_truck_AM",
                    "price_sov_MD",
                    "price_hov2_MD",
                    "price_hov3_MD",
                    "price_truck_MD",
                    "price_sov_PM",
                    "price_hov2_PM",
                    "price_hov3_PM",
                    "price_truck_PM",
                    "price_sov_EV",
                    "price_hov2_EV",
                    "price_hov3_EV",
                    "price_truck_EV",
                    "roadway_class_idx",
                    "facility_type",
                    "county",
                    "centroidconnect",
                    "model_node_id",
                    "N",
                    "osm_node_id",
                    "bike_node",
                    "transit_node",
                    "walk_node",
                    "drive_node",
                    "geometry",
                    "X",
                    "Y",
                    "ML_lanes_EA",
                    "ML_lanes_AM",
                    "ML_lanes_MD",
                    "ML_lanes_PM",
                    "ML_lanes_EV",
                    "segment_id",
                    "managed",
                    "bus_only",
                    "rail_only"
                ]

        osm_facility_type_dict (dict): Mapping between OSM Roadway variable
            and facility type. Default:

        area_type_shape (str):   Location of shapefile defining area type.
            Default:
            ::
                r"metcouncil_data/area_type/ThriveMSP2040CommunityDesignation.shp"
        area_type_variable_shp (str): property in area_type_shape with area
            type in it.
            Default:
            ::
                "COMDES2040"
        area_type_code_dict (dict): Mapping of the area_type_variable_shp to
            the area type code used in the MetCouncil cube network.
            Default:
            ::
                {
                    23: 4,  # urban center
                    24: 3,
                    25: 2,
                    35: 2,
                    36: 1,
                    41: 1,
                    51: 1,
                    52: 1,
                    53: 1,
                    60: 1,
                }
        downtown_area_type_shape (str): Location of shapefile defining downtown area type.
            Default:
            ::
                r"metcouncil_data/area_type/downtownzones_TAZ.shp"
        downtown_area_type (int): Area type integer for downtown.
            Default:
            ::
                5
        mrcc_roadway_class_shape (str): Shapefile of MRCC links with a property
            associated with roadway class. Default:
            ::
                r"metcouncil_data/mrcc/trans_mrcc_centerlines.shp"
        mrcc_roadway_class_variable_shp (str): The property in mrcc_roadway_class_shp
            associated with roadway class. Default:
            ::
                "ROUTE_SYS"
        widot_roadway_class_shape (str): Shapefile of Wisconsin links with a property
            associated with roadway class. Default:
            ::
                r"metcouncil_data/Wisconsin_Lanes_Counts_Median/WISLR.shp"
        widot_roadway_class_variable_shp (str):  The property in widot_roadway_class_shape
            associated with roadway class.Default:
            ::
                "RDWY_CTGY_"
        mndot_count_shape (str):  Shapefile of MnDOT links with a property
            associated with counts. Default:
            ::
                r"metcouncil_data/count_mn/AADT_2017_Count_Locations.shp"
        mndot_count_variable_shp (str): The property in mndot_count_shape
            associated with counts. Default:

            ::
                "lookups/osm_highway_facility_type_crosswalk.csv"
        legacy_tm2_attributes (str): CSV file of link attributes by
            shStReferenceId from Legacy TM2 network. Default:
            ::
                "lookups/legacy_tm2_attributes.csv"
        osm_lanes_attributes (str): CSV file of number of lanes by shStReferenceId
            from OSM. Default:
            ::
                "lookups/osm_lanes_attributes.csv"
        tam_tm2_attributes (str): CSV file of link attributes by
            shStReferenceId from TAM TM2 network. Default:
            ::
                "lookups/tam_tm2_attributes.csv"
        tom_tom_attributes (str): CSV file of link attributes by
            shStReferenceId from TomTom network. Default:
            ::
                "lookups/tomtom_attributes.csv"
        sfcta_attributes (str): CSV file of link attributes by
            shStReferenceId from SFCTA network. Default:
            ::
                "lookups/sfcta_attributes.csv"
        output_epsg (int): EPSG type of geographic projection for output
            shapefiles. Default:
            ::
                102646
        output_link_shp (str): Output shapefile for roadway links. Default:
            ::
                r"tests/scratch/links.shp"
        output_node_shp (str):  Output shapefile for roadway nodes. Default:
            ::
                r"tests/scratch/nodes.shp"
        output_link_csv (str):  Output csv for roadway links. Default:
            ::
                r"tests/scratch/links.csv"
        output_node_csv (str): Output csv for roadway nodes. Default:
            ::
                r"tests/scratch/nodes.csv"
        output_link_txt (str): Output fixed format txt for roadway links. Default:
            ::
                r"tests/scratch/links.txt"
        output_node_txt (str): Output fixed format txt for roadway nodes. Default:
            ::
                r"tests/scratch/nodes.txt"
        output_link_header_width_txt (str): Header for txt roadway links. Default:
            ::
                r"tests/scratch/links_header_width.txt"
        output_node_header_width_txt (str): Header for txt for roadway Nodes. Default:
            ::
                r"tests/scratch/nodes_header_width.txt"
        output_cube_network_script (str): Cube script for importing
            fixed-format roadway network. Default:
            ::
                r"tests/scratch/make_complete_network_from_fixed_width_file.s



    """

    def __init__(self, **kwargs):
        """
        Time period and category  splitting info
        """
        if "time_periods_to_time" in kwargs:
            self.time_periods_to_time = kwargs.get("time_periods_to_time")
        else:
            self.time_period_to_time = {
                "EA": ("3:00", "6:00"),
                "AM": ("6:00", "10:00"),
                "MD": ("10:00", "15:00"),
                "PM": ("15:00", "19:00"),
                "EV": ("19:00", "3:00"),
            }

        #MTC
        self.cube_time_periods = {
            "1": "EA",
            "2": "AM",
            "3": "MD",
            "4": "PM",
            "5": "EV",
        }

        """
        #MC
        self.route_type_bus_mode_dict = {"Urb Loc": 5, "Sub Loc": 6, "Express": 7}

        self.route_type_mode_dict = {0: 8, 2: 9}

        self.cube_time_periods = {"1": "AM", "2": "MD"}
        self.cube_time_periods_name = {"AM": "pk", "MD": "op"}
        """
        if "categories" in kwargs:
            self.categories = kwargs.get("categories")
        else:
            self.categories = {
                # suffix, source (in order of search)
                "sov": ["sov", "default"],
                "hov2": ["hov2", "default", "sov"],
                "hov3": ["hov3", "hov2", "default", "sov"],
                "truck": ["trk", "sov", "default"],
            }

        # prefix, source variable, categories
        self.properties_to_split = {
            "lanes": {
                "v": "lanes",
                "time_periods": self.time_period_to_time,
            },
            "ML_lanes": {
                "v": "ML_lanes",
                "time_periods": self.time_period_to_time,
            },
            "useclass": {
                "v": "useclass",
                "time_periods": self.time_period_to_time,
            },
        }

        """
        Details for calculating the county based on the centroid of the link.
        The NAME varible should be the name of a field in shapefile.
        """
        #MTC
        if 'lasso_base_dir' in kwargs:
            self.base_dir = get_base_dir(lasso_base_dir = kwargs.get("lasso_base_dir"))
        else:
            self.base_dir = get_base_dir()

        if 'data_file_location' in kwargs:
            self.data_file_location =  kwargs.get("data_file_location")
        else:
            self.data_file_location = os.path.join(self.base_dir,  "mtc_data")

        #MC
        if "lasso_base_dir" in kwargs:
            self.base_dir = get_base_dir(lasso_base_dir=kwargs.get("lasso_base_dir"))
        else:
            self.base_dir = get_base_dir()
        """
        if "data_file_location" in kwargs:
            self.data_file_location = kwargs.get("data_file_location")
        else:
            self.data_file_location = os.path.join(self.base_dir, "metcouncil_data")
        """

         #--------
        if "settings_location" in kwargs:
            self.settings_location = kwargs.get("settings_location")
        else:
            self.settings_location = os.path.join(self.base_dir, "examples", "settings")

        if "scratch_location" in kwargs:
            self.scratch_location = kwargs.get("scratch_location")
        else:
            self.scratch_location = os.path.join(self.base_dir, "tests", "scratch")

        ### COUNTIES

        self.county_shape = os.path.join(
            self.data_file_location, "county", "county.shp"
        )
        self.county_variable_shp = "NAME"

        #MTC
        self.county_code_dict = {
            'San Francisco':1,
            'San Mateo':2,
            'Santa Clara':3,
            'Alameda':4,
            'Contra Costa':5,
            'Solano':6,
            'Napa':7,
            'Sonoma':8,
            'Marin':9,
            'External':10,
            }

        self.county_centroid_range_dict = {
            'San Francisco':range(1,100000),
            'San Mateo':range(100001,200000),
            'Santa Clara':range(200001,300000),
            'Alameda':range(300001,400000),
            'Contra Costa':range(400001,500000),
            'Solano':range(500001,600000),
            'Napa':range(600001,700000),
            'Sonoma':range(700001,800000),
            'Marin':range(800001,900000),
            'External':range(900001,1000000)
            }

        self.county_node_range_dict = {
            'San Francisco':range(1000000,1500000),
            'San Mateo':range(1500000,2000000),
            'Santa Clara':range(2000000,2500000),
            'Alameda':range(2500000,3000000),
            'Contra Costa':range(3000000,3500000),
            'Solano':range(3500000,4000000),
            'Napa':range(4000000,4500000),
            'Sonoma':range(4500000,5000000),
            'Marin':range(5000000,5500000),
            }

        self.county_hov_node_range_dict = {
            'San Francisco':range(5500000,6000000),
            'San Mateo':range(6000000,6500000),
            'Santa Clara':range(6500000,7000000),
            'Alameda':range(7000000,7500000),
            'Contra Costa':range(7500000,8000000),
            'Solano':range(8000000,8500000),
            'Napa':range(8500000,9000000),
            'Sonoma':range(9000000,9500000),
            'Marin':range(9500000,10000000),
            }

        self.county_link_range_dict = {
            'San Francisco':range(1,1000000),
            'San Mateo':range(1000000,2000000),
            'Santa Clara':range(2000000,3000000),
            'Alameda':range(3000000,4000000),
            'Contra Costa':range(4000000,5000000),
            'Solano':range(5000000,6000000),
            'Napa':range(6000000,7000000),
            'Sonoma':range(7000000,8000000),
            'Marin':range(8000000,9000000)
            }

        #MC
        """
        self.county_code_dict = {
            "Anoka": 1,
            "Carver": 2,
            "Dakota": 3,
            "Hennepin": 4,
            "Ramsey": 5,
            "Scott": 6,
            "Washington": 7,
            "external": 10,
            "Chisago": 11,
            "Goodhue": 12,
            "Isanti": 13,
            "Le Sueur": 14,
            "McLeod": 15,
            "Pierce": 16,
            "Polk": 17,
            "Rice": 18,
            "Sherburne": 19,
            "Sibley": 20,
            "St. Croix": 21,
            "Wright": 22,
        }
        """

        self.mpo_counties = [
            1,
            3,
            4,
            5,
            6,
            7,
            8,
            9
        ]

        self.taz_N_list = list(range(1, 10000)) + list(range(100001, 110000)) + list(range(200001, 210000)) + list(range(300001, 310000))\
        + list(range(400001, 410000)) + list(range(500001, 510000)) + list(range(600001, 610000)) + list(range(700001, 710000))\
        + list(range(800001, 810000)) + list(range(900001, 1000000))

        self.maz_N_list = list(range(10001, 90000)) + list(range(110001, 190000)) + list(range(210001, 290000)) + list(range(310001, 390000))\
        + list(range(410001, 490000)) + list(range(510001, 590000)) + list(range(610001, 690000)) + list(range(710001, 790000))\
        + list(range(810001, 890000))

        self.tap_N_list = list(range(90001, 99999)) + list(range(190001, 199999)) + list(range(290001, 299999)) + list(range(390001, 399999))\
        + list(range(490001, 499999)) + list(range(590001, 599999)) + list(range(690001, 699999)) + list(range(790001, 799999))\
        + list(range(890001, 899999))

        self.tap_N_start = {
            "San Francisco" : 90001,
            "San Mateo" : 190001,
            "Santa Clara" : 290001,
            "Alameda" : 390001,
            "Contra Costa" : 490001,
            "Solano" : 590001,
            "Napa" : 690001,
            "Sonoma" : 790001,
            "Marin" : 890001
        }

        #MTC
        self.osm_facility_type_dict = os.path.join(
            self.data_file_location, "lookups", "osm_highway_facility_type_crosswalk.csv"
        )
        #MC
        ### Lanes
        self.lanes_lookup_file = os.path.join(
            self.data_file_location, "lookups", "lanes.csv"
        )

        ###  TAZS

        self.taz_shape = os.path.join(
            self.data_file_location, "TAZ", "TAZOfficialWCurrentForecasts.shp"
        )
        ######
        #MTC
        self.osm_lanes_attributes = os.path.join(
            self.data_file_location, "lookups", "osm_lanes_attributes.csv"
        )

        self.legacy_tm2_attributes = os.path.join(
            self.data_file_location, "lookups", "legacy_tm2_attributes.csv"
        )

        self.assignable_analysis = os.path.join(
            self.data_file_location, "lookups", "assignable_analysis_links.csv"
        )
        ###
        ### AREA TYPE - MC
        self.area_type_shape = os.path.join(
            self.data_file_location,
            "area_type",
            "ThriveMSP2040CommunityDesignation.shp",
        )
        self.area_type_variable_shp = "COMDES2040"
        # area type map from raw data to model category

        # source https://metrocouncil.org/Planning/Publications-And-Resources/Thrive-MSP-2040-Plan-(1)/7_ThriveMSP2040_LandUsePoliciesbyCD.aspx
        # urban center
        # urban
        # suburban
        # suburban edge
        # emerging suburban edge
        # rural center
        # diversified rural
        # rural residential
        # agricultural
        self.area_type_code_dict = {
            23: 4,  # urban center
            24: 3,
            25: 2,
            35: 2,
            36: 1,
            41: 1,
            51: 1,
            52: 1,
            53: 1,
            60: 1,
        }

        self.downtown_area_type_shape = os.path.join(
            self.data_file_location,
            "area_type",
            "downtownzones_TAZ.shp",
        )

        self.downtown_area_type = int(5)

        self.centroid_connect_lanes = int(1)

        self.osm_assgngrp_dict = os.path.join(
            self.data_file_location, "lookups", "osm_highway_asgngrp_crosswalk.csv"
        )
        self.mrcc_roadway_class_shape = os.path.join(
            self.data_file_location, "mrcc", "trans_mrcc_centerlines.shp"
        )
        ####
        ###MTC
        self.tam_tm2_attributes = os.path.join(
            self.data_file_location, "lookups", "tam_tm2_attributes.csv"
        )

        self.sfcta_attributes = os.path.join(
            self.data_file_location, "lookups", "sfcta_attributes.csv"
        )

        self.tomtom_attributes = os.path.join(
            self.data_file_location, "lookups", "tomtom_attributes.csv"
        )

        self.pems_attributes = os.path.join(
            self.data_file_location, "lookups", "pems_attributes.csv"
        )

        self.centroid_file = os.path.join(
            self.data_file_location, "centroid", "centroid_node.pickle"
        )
        ####
        ###MC
        self.widot_shst_data = os.path.join(
            self.data_file_location,
            "Wisconsin_Lanes_Counts_Median",
            "widot.out.matched.geojson",
        )
        ####

        self.centroid_connector_link_file = os.path.join(
            self.data_file_location, "centroid", "cc_link.pickle"
        )

        self.centroid_connector_shape_file = os.path.join(
            self.data_file_location, "centroid", "cc_shape.pickle"
        )

        self.tap_file = os.path.join(
            self.data_file_location, "tap", "tap_node.pickle"
        )

        self.tap_connector_link_file = os.path.join(
            self.data_file_location, "tap", "tap_link.pickle"
        )

        self.tap_connector_shape_file = os.path.join(
            self.data_file_location, "tap", "tap_shape.pickle"
        )

        self.net_to_dbf_crosswalk = os.path.join(
            self.settings_location, "net_to_dbf.csv"
        )

        ###MTC
        self.log_to_net_crosswalk = os.path.join(self.settings_location, "log_to_net.csv")

        self.emme_name_crosswalk_file = os.path.join(
            self.data_file_location, "lookups", "emme_attribute_names.csv"
        )
        ####
        #MC
        self.mndot_count_variable_shp = "AADT_mn"

        self.widot_county_shape = os.path.join(
            self.data_file_location,
            "Wisconsin_Lanes_Counts_Median",
            "TRADAS_(counts).shp",
        )
        ###
        ###MTC
        self.mode_crosswalk_file = os.path.join(
            self.data_file_location, "lookups", "gtfs_to_tm2_mode_crosswalk.csv"
        )

        self.veh_cap_crosswalk_file = os.path.join(
            self.data_file_location, "lookups", "transitSeatCap.csv"
        )

        self.faresystem_crosswalk_file = os.path.join(
            self.data_file_location, "lookups", "faresystem_crosswalk.txt"
        )

        # https://app.asana.com/0/12291104512575/1200287255197808/f
        self.fare_2015_to_2010_deflator = 0.927
        self.fare_2015_to_2000_deflator = 180.20/258.27
        ####
        #MC
        self.widot_count_variable_shp = "AADT_wi"

        self.net_to_dbf_crosswalk = os.path.join(
            self.settings_location, "net_to_dbf.csv"
        )

        self.log_to_net_crosswalk = os.path.join(
            self.settings_location, "log_to_net.csv"
        )

        self.subregion_boundary_file = os.path.join(
            self.data_file_location, 'emme', 'subregion_boundary_for_active_modes.shp'
        )

        self.subregion_boundary_id_variable = 'subregion'
        ####

        self.output_variables = [
            "model_link_id",
            "link_id",
            "A",
            "B",
            "shstGeometryId",
            #MTC
            'name',
            "distance",
            #"roadway",
            #"name",
            #MC
            #"shape_id",
            #"distance",
            #"roadway",
            #"name",
            #"roadway_class",
            ####
            "bike_access",
            "walk_access",
            "drive_access",
            "truck_access",
            "lanes_EA",
            "lanes_AM",
            "lanes_MD",
            "lanes_PM",
            "lanes_EV",
            "county",
            "model_node_id",
            "N",
            "osm_node_id",
            "geometry",
            "X",
            "Y",
            "segment_id",
            "managed",
            "bus_only",
            "rail_only",
            #MTC
            "assignable",
            "cntype",
            "useclass_AM",
            "useclass_MD",
            "useclass_PM",
            "useclass_EV",
            "useclass_EA",
            "transit",
            "tollbooth",
            "tollseg",
            "ft",
            "tap_drive",
            "tollbooth",
            "tollseg",
            "farezone",
            "tap_id",
            ####
            #MC
            "bike_facility",
            "mrcc_id",
            "ROUTE_SYS",  # mrcc functional class
        ]

        self.output_link_shp = os.path.join(self.scratch_location, "links.shp")
        self.output_node_shp = os.path.join(self.scratch_location, "nodes.shp")
        self.output_link_csv = os.path.join(self.scratch_location, "links.csv")
        self.output_node_csv = os.path.join(self.scratch_location, "nodes.csv")
        self.output_link_txt = os.path.join(self.scratch_location, "links.txt")
        self.output_node_txt = os.path.join(self.scratch_location, "nodes.txt")
        self.output_link_header_width_txt = os.path.join(
            self.scratch_location, "links_header_width.txt"
        )
        self.output_node_header_width_txt = os.path.join(
            self.scratch_location, "nodes_header_width.txt"
        )
        self.output_cube_network_script = os.path.join(
            self.scratch_location, "make_complete_network_from_fixed_width_file.s"
        )
        self.output_dir = os.path.join(self.scratch_location)
        self.output_proj = CRS("epsg:2875")
        self.output_proj4 = '+proj=lcc +lat_0=32.1666666666667 +lon_0=-116.25 +lat_1=33.8833333333333 +lat_2=32.7833333333333 +x_0=2000000.0001016 +y_0=500000.0001016 +ellps=GRS80 +towgs84=-0.991,1.9072,0.5129,-1.25033e-07,-4.6785e-08,-5.6529e-08,0 +units=us-ft +no_defs +type=crs'
        self.prj_file = os.path.join(self.data_file_location, 'projection', '2875.prj')
        self.wkt_projection = 'PROJCS["NAD83(HARN) / California zone 6 (ftUS)",GEOGCS["NAD83(HARN)",DATUM["NAD83_High_Accuracy_Reference_Network",SPHEROID["GRS 1980",6378137,298.257222101],TOWGS84[-0.991,1.9072,0.5129,-1.25033E-07,-4.6785E-08,-5.6529E-08,0]],PRIMEM["Greenwich",0],UNIT["degree",0.0174532925199433,AUTHORITY["EPSG","9122"]],AUTHORITY["EPSG","4152"]],PROJECTION["Lambert_Conformal_Conic_2SP"],PARAMETER["latitude_of_origin",32.1666666666667],PARAMETER["central_meridian",-116.25],PARAMETER["standard_parallel_1",33.8833333333333],PARAMETER["standard_parallel_2",32.7833333333333],PARAMETER["false_easting",6561666.667],PARAMETER["false_northing",1640416.667],UNIT["US survey foot",0.304800609601219],AXIS["Easting",EAST],AXIS["Northing",NORTH],AUTHORITY["EPSG","2875"]]'

        self.fare_matrix_output_variables = ["faresystem", "origin_farezone", "destination_farezone", "price"]

        self.zones = 4756
        """
        Create all the possible headway variable combinations based on the cube time periods setting
        """
        self.time_period_properties_list = [
            p + "[" + str(t) + "]"
            for p in ["HEADWAY", "FREQ"]
            for t in self.cube_time_periods.keys()
        ]

        self.int_col = [
            "model_link_id",
            "model_node_id",
            "A",
            "B",
            #MTC
            #"county",
            ###
            #MC
            # "lanes",
            "lanes_AM",
            "lanes_MD",
            "lanes_PM",
            "lanes_NT",
            "roadway_class",
            "assign_group",
            #"county",
            "area_type",
            "trn_priority",
            "AADT",
            "count_AM",
            "count_MD",
            "count_PM",
            "count_NT",
            "count_daily",
            "centroidconnect",
            "bike_facility",
            ####
            "drive_access",
            "walk_access",
            "bike_access",
            "truck_access",
            #MTC
            "ML_lanes_AM",
            "ML_lanes_MD",
            "ML_lanes_PM",
            "ML_lanes_EV",
            "ML_lanes_EA",
            ###
            #MC
            "drive_node",
            "walk_node",
            "bike_node",
            "transit_node",
            # "ML_lanes",
            "ML_lanes_AM",
            "ML_lanes_MD",
            "ML_lanes_PM",
            "ML_lanes_NT",
            ####
            "segment_id",
            "managed",
            "bus_only",
            "rail_only",
            "transit",
            ##MTC
            "ft",
            "assignable",
            "lanes_AM",
            "lanes_MD",
            "lanes_PM",
            "lanes_EA",
            "lanes_EV",
            "useclass_AM",
            "useclass_EA",
            "useclass_MD",
            "useclass_PM",
            "useclass_EV",
            "tollseg",
            "tollbooth",
            "farezone",
            "tap_id",
        ]

        self.float_col = [
            "distance",
            "price",
            "X",
            "Y"
            "mrcc_id",
        ]

        self.float_col = ["distance", "ttime_assert", "price", "X", "Y"]

        self.string_col = [
            "osm_node_id",
            "name",
            "roadway",
            "shstGeometryId",
            "access_AM",
            "access_MD",
            "access_PM",
            "access_NT",
            "ROUTE_SYS",
        ]

<<<<<<< HEAD
        # paramters added for PNR simulation
        self.pnr_node_location = os.path.join(
            self.data_file_location, "lookups", "pnr_stations.csv"
        )
        self.pnr_buffer = 20
        self.knr_buffer = 2.5
        self.walk_buffer = 0.75
        self.transfer_buffer = 1
        self.taz_list = os.path.join(
            self.data_file_location, "lookups", "taz_lists.csv"
        )
        self.sf_county = os.path.join(
            self.data_file_location, "lookups", "SFcounty.shp"
        )
=======
>>>>>>> fe957a64
        self.__dict__.update(kwargs)<|MERGE_RESOLUTION|>--- conflicted
+++ resolved
@@ -922,7 +922,6 @@
             "ROUTE_SYS",
         ]
 
-<<<<<<< HEAD
         # paramters added for PNR simulation
         self.pnr_node_location = os.path.join(
             self.data_file_location, "lookups", "pnr_stations.csv"
@@ -937,6 +936,5 @@
         self.sf_county = os.path.join(
             self.data_file_location, "lookups", "SFcounty.shp"
         )
-=======
->>>>>>> fe957a64
+
         self.__dict__.update(kwargs)