import os
import glob
import re

import pytest

from lasso import Project
from lasso import CubeTransit
from lasso import StandardTransit

"""
Run tests from bash/shell
Run just the tests labeled project using `pytest -m project`
To run with print statments, use `pytest -s -m project`
"""


CUBE_DIR = os.path.join(os.getcwd(), "examples", "cube")
BASE_TRANSIT_DIR = os.path.join(os.getcwd(), "examples", "stpaul")
BASE_ROADWAY_DIR = os.path.join(os.getcwd(), "examples", "stpaul")
SCRATCH_DIR = os.path.join(os.getcwd(), "tests", "scratch")

logfile_list = glob.glob(os.path.join(CUBE_DIR, "st_paul_test.log"))


@pytest.mark.transit
@pytest.mark.travis
@pytest.mark.basic
def test_parse_transit_linefile(request):
    print("\n--Starting:", request.node.name)
    test_lin = """
    ;;<<PT>><<LINE>>;;
    LINE NAME="0_452-111_452_pk1",
    MODE=5,
    HEADWAY[1]=10,
    NODES=
     39249,
     -39240,
     54648

     LINE NAME="0_134-111_134_pk1",
      LONGNAME="Ltd Stop - Highland - Cleveland - Cretin - Mpls",
      HEADWAY[1]=20,
      MODE=5,
      ONEWAY=T,
      OPERATOR=3,
     NODES=
      39249,
      -39240,
      54648,
      43503,
      -55786,
      -55785,
      55782,
      -55781,
      -55779

     LINE NAME="0_134-111_134_pk0",
      LONGNAME="Ltd Stop - Highland - Cleveland - Cretin - Mpls",
      HEADWAY[1]=90,
      MODE=5,
      ONEWAY=T,
      OPERATOR=3,
     NODES=
      83733,
      -9533,
      20208,
      84250,
      92566,
      129190
    """

    tn = CubeTransit.create_from_cube(test_lin)
    print("TYPE", tn)
    ex_line_name = tn.lines[1]
    print("Line: {}".format(ex_line_name))
    print("Properties: ", tn.line_properties[ex_line_name])
    print("Nodes: ", tn.shapes[ex_line_name])


@pytest.mark.transit
@pytest.mark.travis
@pytest.mark.basic
def test_read_transit_linefile(request):
    print("\n--Starting:", request.node.name)

    linefilename = os.path.join(CUBE_DIR, "transit.LIN")
    print("Reading: {}".format(linefilename))
    tn = CubeTransit.create_from_cube(linefilename)
    print("Read {} LINES:\n{}".format(len(tn.lines), "\n - ".join(tn.lines)))
    ex_line_name = tn.lines[1]
    print("Line: {}".format(ex_line_name))
    print("Properties: ", tn.line_properties[ex_line_name])
    print("Nodes: ", tn.shapes[ex_line_name])
    ## todo write an assert that actually tests something


@pytest.mark.travis
@pytest.mark.transit
@pytest.mark.basic
def test_create_cube_transit_network_from_dir(request):
    print("\n--Starting:", request.node.name)
    from lasso import CubeTransit

    tn = CubeTransit.create_from_cube(CUBE_DIR)
    print("READ {} LINES:\n{}".format(len(tn.lines), "\n - ".join(tn.lines)))
    print("Source files: {}".format("\n - ".join(tn.source_list)))
    ## todo write an assert that actually tests something


@pytest.mark.parametrize("logfilename", logfile_list)
@pytest.mark.travis
@pytest.mark.roadway
def test_write_roadway_project_card_from_logfile(request, logfilename):
    print("\n--Starting:", request.node.name)

    test_project = Project.create_project(
        roadway_log_file=logfilename, base_roadway_dir=BASE_ROADWAY_DIR
    )
    test_project.write_project_card(os.path.join(SCRATCH_DIR, "t_roadway_pc_test.yml"))
    ## todo write an assert that actually tests something


@pytest.mark.travis
<<<<<<< HEAD
@pytest.mark.sijia
@pytest.mark.transit
=======
>>>>>>> fde1b57d
def test_write_transit_project_card(request):
    print("\n--Starting:", request.node.name)
    test_lin_base = """
    ;;<<PT>><<LINE>>;;
    LINE NAME="0_452-111_452_pk1",
    MODE=5,
    HEADWAY[1]=10,
    NODES=
     39249,
     -39240,
     54648

     LINE NAME="0_134-111_134_pk1",
      LONGNAME="Ltd Stop - Highland - Cleveland - Cretin - Mpls",
      HEADWAY[1]=20,
      MODE=5,
      ONEWAY=T,
      OPERATOR=3,
     NODES=
      39249,
      -39240,
      54648,
      43503,
      -55786,
      -55785,
      55782,
      -55781,
      -55779

     LINE NAME="0_134-111_134_pk0",
      LONGNAME="Ltd Stop - Highland - Cleveland - Cretin - Mpls",
      HEADWAY[1]=90,
      MODE=5,
      ONEWAY=T,
      OPERATOR=3,
     NODES=
      83733,
      -9533,
      20208,
      84250,
      92566,
      129190
    """
    test_lin_build = """
    ;;<<PT>><<LINE>>;;
    LINE NAME="0_452-111_452_pk1",
    MODE=5,
    HEADWAY[1]=15,
    NODES=
     39249,
     -39240,
     54648

     LINE NAME="0_134-111_134_pk1",
      LONGNAME="Ltd Stop - Highland - Cleveland - Cretin - Mpls",
      HEADWAY[1]=20,
      MODE=6,
      ONEWAY=T,
      OPERATOR=3,
     NODES=
      39249,
      -39240,
      54648,
      43503,

     LINE NAME="0_134-111_134_pk0",
      LONGNAME="Ltd Stop - Highland - Cleveland - Cretin - Mpls",
      HEADWAY[1]=120,
      MODE=5,
      ONEWAY=T,
      OPERATOR=3,
     NODES=
      84250,
      92566,
      129190
    """
    test_project = Project.create_project(
        base_transit_source=test_lin_base,
        build_transit_source=test_lin_build,
        project_name="test suite small changes",
    )
    print("")
    test_project.write_project_card(os.path.join(SCRATCH_DIR, "t_transit_test.yml"))
    ## todo write an assert that actually tests something


@pytest.mark.travis
@pytest.mark.transit
def test_write_transit_project_card(request):
    print("\n--Starting:", request.node.name)
    test_lin_base = """
    ;;<<PT>><<LINE>>;;
    LINE NAME="0_452-111_452_pk1",
    MODE=5,
    HEADWAY[1]=10,
    NODES=
     39249,
     -39240,
     54648

    LINE NAME="0_134-111_134_pk1",
     LONGNAME="Ltd Stop - Highland - Cleveland - Cretin - Mpls",
     HEADWAY[1]=20,
     MODE=5,
     ONEWAY=T,
     OPERATOR=3,
    NODES=
     39249,
     -39240,
     54648,

    """
    test_lin_build = """
    ;;<<PT>><<LINE>>;;
    LINE NAME="0_452-111_452_pk1",
    MODE=5,
    HEADWAY[1]=15,
    HEADWAY[2]=10,
    NODES=
     39249,
     -39240,
     54648

     LINE NAME="0_134-111_134_pk0",
      LONGNAME="Ltd Stop - Highland - Cleveland - Cretin - Mpls",
      HEADWAY[1]=120,
      MODE=5,
      ONEWAY=T,
      OPERATOR=3,
     NODES=
      84250,
      92566,
      129190
    """
    test_project = Project.create_project(
        base_transit_source=test_lin_base,
        build_transit_source=test_lin_build,
        project_name="test suite small changes",
    )
    print("")
    test_project.write_project_card(os.path.join(SCRATCH_DIR, "t_transit_test.yml"))
    ## todo write an assert that actually tests something


@pytest.mark.travis
@pytest.mark.transit
def test_write_transit_project_card_diffing_lin(request):
    print("\n--Starting:", request.node.name)

    test_project = Project.create_project(
        base_transit_source=os.path.join(CUBE_DIR, "transit.LIN"),
        build_transit_source=os.path.join(
            CUBE_DIR, "single_transit_route_attribute_change"
        ),
    )
    test_project.write_project_card(os.path.join(SCRATCH_DIR, "t_transit_test.yml"))
    ## todo write an assert that actually tests something

@pytest.mark.travis
def test_write_transit_project_card_route_shape(request):
    print("\n--Starting:", request.node.name)

    test_project = Project.create_project(
        base_transit_file=os.path.join(CUBE_DIR, "transit.LIN"),
        build_transit_dir=os.path.join(
            CUBE_DIR, "transit_route_shape_change"
        ),
    )
    test_project.write_project_card(os.path.join(SCRATCH_DIR, "t_transit_shape_test.yml"))
    ## todo write an assert that actually tests something

@pytest.mark.travis
<<<<<<< HEAD
@pytest.mark.transit
def test_write_cube_transit_standard(request):
    print("\n--Starting:", request.node.name)

    cube_transit_net = StandardTransit.read_gtfs(BASE_TRANSIT_DIR)
=======
#@pytest.mark.skip("Required files are in Z:/Sijia")
def test_write_cube_transit_standard(request):
    print("\n--Starting:", request.node.name)

    from lasso import CubeTransit

    cube_transit_net = CubeTransit.create_cubetransit(
        gtfs_feed_dir=os.path.join(
            BASE_TRANSIT_DIR
        )
    )
>>>>>>> fde1b57d

    cube_transit_net.write_as_cube_lin(os.path.join(SCRATCH_DIR, "t_transit_test.lin"))<|MERGE_RESOLUTION|>--- conflicted
+++ resolved
@@ -122,11 +122,8 @@
 
 
 @pytest.mark.travis
-<<<<<<< HEAD
 @pytest.mark.sijia
 @pytest.mark.transit
-=======
->>>>>>> fde1b57d
 def test_write_transit_project_card(request):
     print("\n--Starting:", request.node.name)
     test_lin_base = """
@@ -299,24 +296,10 @@
     ## todo write an assert that actually tests something
 
 @pytest.mark.travis
-<<<<<<< HEAD
 @pytest.mark.transit
 def test_write_cube_transit_standard(request):
     print("\n--Starting:", request.node.name)
 
     cube_transit_net = StandardTransit.read_gtfs(BASE_TRANSIT_DIR)
-=======
-#@pytest.mark.skip("Required files are in Z:/Sijia")
-def test_write_cube_transit_standard(request):
-    print("\n--Starting:", request.node.name)
-
-    from lasso import CubeTransit
-
-    cube_transit_net = CubeTransit.create_cubetransit(
-        gtfs_feed_dir=os.path.join(
-            BASE_TRANSIT_DIR
-        )
-    )
->>>>>>> fde1b57d
 
     cube_transit_net.write_as_cube_lin(os.path.join(SCRATCH_DIR, "t_transit_test.lin"))